--- conflicted
+++ resolved
@@ -29,13 +29,8 @@
 	 * @param completedMessage the original {@link SerialMessage} that has been completed.
 	 * @param state a flag indicating success / failure of the transaction processing
 	 */
-<<<<<<< HEAD
-	public ZWaveTransactionCompletedEvent(SerialMessage completedMessage, boolean state) {
-		super(completedMessage.getMessageNode(), 1);
-=======
 	public ZWaveTransactionCompletedEvent(SerialMessage completedMessage) {
 		super(completedMessage.getMessageNode());
->>>>>>> 0d4e61c4
 
 		this.completedMessage = completedMessage;
 		this.state = state;
